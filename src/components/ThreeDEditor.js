import $ from 'jquery';
import React from 'react';
import setClass from "classnames";
import {Made} from "@exabyte-io/made.js";
import Tooltip from "material-ui-next/Tooltip";
import JssProvider from 'react-jss/lib/JssProvider';
import {createGenerateClassName} from "material-ui-next/styles";
import {primitiveCell} from "@exabyte-io/made.js/lib/cell/primitive_cell";

import {
    NotInterested, ImportExport, RemoveRedEye,
    Replay, PictureInPicture, PowerSettingsNew,
    FileDownload, ThreeDRotation, Autorenew,
    GpsFixed, Edit, SwitchCamera, FormatShapes, Menu
} from 'material-ui-icons-next';
import {exportToDisk} from "../utils";
import {IconToolbar} from "./IconToolbar";
import {WaveComponent} from './WaveComponent';
import {RoundIconButton} from "./RoundIconButton";

import {ThreejsEditorModal} from "./ThreejsEditorModal";

/**
 * This is to avoid class name conflicts when the component is used inside other material-ui dependent components.
 * See https://material-ui.com/customization/css-in-js/#creategenerateclassname-options-class-name-generator for more information.
 */
const generateClassName = createGenerateClassName({productionPrefix: 'wave'});

/**
 * Wrapper component containing 3D visualization through `WaveComponent` and the associated controls
 */
export class ThreeDEditor extends React.Component {

    /**
     * Create a ThreeDEditor component
     * @param props Properties as explained below
     */
    constructor(props) {
        super(props);
        this.state = {
            // on/off switch for the component
            isInteractive: false,
            isThreejsEditorModalShown: false,
            // TODO: remove the need for `viewerTriggerResize`
            // whether to trigger resize
            viewerTriggerResize: false,
            // Settings of the wave viewer
            viewerSettings: {
                atomRadiiScale: 0.2,
                atomRepetitions: 1,
            },
            areBondsDrawn: false,
            isPrimitiveCell: false,
            isOrthographicCamera: false,
            // material that is originally passed to the component and can be modified in ThreejsEditorModal component.
            originalMaterial: this.props.material,
            // material that is passed to WaveComponent to be visualized and may have repetition and radius adjusted.
            material: this.props.material.clone(),
        };
        this.handleCellRepetitionsChange = this.handleCellRepetitionsChange.bind(this);
        this.handleSphereRadiusChange = this.handleSphereRadiusChange.bind(this);
        this.handleDownloadClick = this.handleDownloadClick.bind(this);
        this.handleToggleInteractive = this.handleToggleInteractive.bind(this);
        this.handleToggleBonds = this.handleToggleBonds.bind(this);
        this.toggleThreejsEditorModal = this.toggleThreejsEditorModal.bind(this);
        this.handleToggleOrthographicCamera = this.handleToggleOrthographicCamera.bind(this);
        this.handleTogglePrimitiveCell = this.handleTogglePrimitiveCell.bind(this);
        this.handleResetViewer = this.handleResetViewer.bind(this);
        this.handleTakeScreenshot = this.handleTakeScreenshot.bind(this);
        this.handleToggleOrbitControls = this.handleToggleOrbitControls.bind(this);
        this.handleToggleOrbitControlsAnimation = this.handleToggleOrbitControlsAnimation.bind(this);
        this.handleToggleAxes = this.handleToggleAxes.bind(this);
        this.onThreejsEditorModalHide = this.onThreejsEditorModalHide.bind(this);
    }

    componentWillReceiveProps(nextProps, nextContext) {
        const material = nextProps.material;
        if (material) {
            this.setState({
                originalMaterial: material,
                material: material.clone(),
            })
        }
    }

    /**
     * TODO: remove the need for it
     * Lattice vectors for the Unit cell of a crystal
     */
    get unitCell() {
        return this.state.material.Lattice.unitCell;
    }

    _resetStateWaveComponent() {
        // a workaround to re-render the component and update the buttons on clicks
        this.setState({wave: this.WaveComponent.wave});
    }

    handleSetSetting = (setting) => {
        this.setState({
            viewerSettings: {
                ...this.state.viewerSettings,
                ...setting
            }
        });

    };

    handleCellRepetitionsChange(e) {
        this.handleSetSetting({atomRepetitions: parseFloat($(e.target).val())});
    }

    handleSphereRadiusChange(e) {
        this.handleSetSetting({atomRadiiScale: parseFloat($(e.target).val())})
    }

    handleToggleOrthographicCamera(e) {
        this.WaveComponent.wave.toggleOrthographicCamera();
        this.setState({isOrthographicCamera: !this.state.isOrthographicCamera});
    }

    handleTogglePrimitiveCell(e) {
        const material = this.state.material;
        const originalLattice = this.state.originalMaterial.Lattice;
        const primitiveLattice = Made.Lattice.fromVectorArrays(primitiveCell(originalLattice), originalLattice.type);
        material.lattice = (this.state.isPrimitiveCell ? originalLattice : primitiveLattice).toJSON();
        this.setState({
            material: material,
            isPrimitiveCell: !this.state.isPrimitiveCell
        });
    }

    handleDownloadClick(e) {
        const material = this.state.originalMaterial;
        exportToDisk(material.getAsPOSCAR(), material.name, 'poscar')
    }

    handleToggleInteractive(e) {
        this.setState({isInteractive: !this.state.isInteractive})
    }

    handleToggleBonds(e) {
        this.WaveComponent.wave.toggleBonds();
        this._resetStateWaveComponent();
    }

    toggleThreejsEditorModal(e) {
        this.setState({isThreejsEditorModalShown: !this.state.isThreejsEditorModalShown});
    }

    // TODO: reset the colors for other buttons in the panel on call to the function below
    handleResetViewer(e) {
        this.WaveComponent.initViewer();
        this._resetStateWaveComponent();
    }

    handleTakeScreenshot(e) {this.WaveComponent.wave.takeScreenshot()}

    handleToggleOrbitControls(e) {
        this.WaveComponent.wave.toggleOrbitControls();
        this._resetStateWaveComponent();
    }

    handleToggleOrbitControlsAnimation(e) {
        this.WaveComponent.wave.toggleOrbitControlsAnimation();
        this._resetStateWaveComponent();
    }

    handleToggleAxes(e) {
        this.WaveComponent.wave.toggleAxes();
        this._resetStateWaveComponent();
    }

    _getWaveProperty(name) {return this.WaveComponent && this.WaveComponent.wave[name]}

    /**
     * Returns a cover div to cover the area and prevent user interaction with component
     */
    renderCoverDiv() {
        const style = {
            position: 'absolute',
            height: '100%',
            width: '100%',
        };
        if (this.state.isInteractive) style.display = 'none';
        return <div className="atom-view-cover" style={style}></div>
    }

    get classNamesForTopToolbar() {return "buttons-toolbar buttons-toolbar-top pull-left"}

    get classNamesForBottomToolbar() {return "buttons-toolbar buttons-toolbar-bottom pull-left"}

    /**
     * ON/OFF switch button
     */
    renderInteractiveSwitch() {
        return (
            <div className={setClass(this.classNamesForTopToolbar)}
                data-name="Interactive"
            >
                <RoundIconButton tooltipPlacement="top" mini
                    title="Interactive"
                    isToggled={this.state.isInteractive}
                    onClick={this.handleToggleInteractive}
                >
                    {this.state.isInteractive ? <NotInterested/> : <PowerSettingsNew/>}
                </RoundIconButton>
            </div>
        )
    }

    /**
     * Items for Export toolbar
     */
    getExportToolbarItems() {
        return [
            <RoundIconButton key="Screenshot" tooltipPlacement="top" mini
                title="Screenshot"
                isToggleable={false}
                onClick={this.handleTakeScreenshot}
            >
                <PictureInPicture/>
            </RoundIconButton>,

            <RoundIconButton key="Download" tooltipPlacement="top" mini
                title="Download"
                isToggleable={false}
                onClick={this.handleDownloadClick}
            >
                <FileDownload/>
            </RoundIconButton>
        ]
    }

    renderExportToolbar(className = "") {
        return (
            <IconToolbar
                className={className}
                title="Export"
                iconComponent={ImportExport}
                isHidden={!this.state.isInteractive}
            >
                {this.getExportToolbarItems()}
            </IconToolbar>
        )
    }

    /**
     * Items for View toolbar
     */
    getViewToolbarItems() {
        return [
            <RoundIconButton key="Rotate/Zoom View [O]" tooltipPlacement="top" mini
                isToggled={this._getWaveProperty('areOrbitControlsEnabled')}
                title="Rotate/Zoom View [O]"
                onClick={this.handleToggleOrbitControls}
            >
                <ThreeDRotation/>
            </RoundIconButton>,

            <RoundIconButton key="Toggle Auto Rotate" tooltipPlacement="top" mini
                isToggled={this._getWaveProperty('isOrbitControlsAnimationEnabled')}
                title="Toggle Auto Rotate"
                onClick={this.handleToggleOrbitControlsAnimation}
            >
                <Autorenew/>
            </RoundIconButton>,

            <RoundIconButton key="Toggle Axes" tooltipPlacement="top" mini
                isToggled={this._getWaveProperty('areAxesEnabled')}
                title="Toggle Axes"
                onClick={this.handleToggleAxes}
            >
                <GpsFixed/>
            </RoundIconButton>,

            <RoundIconButton key="Toggle Orthographic Camera" tooltipPlacement="top" mini
                title="Toggle Orthographic Camera"
                isToggled={this.state.isOrthographicCamera}
                onClick={this.handleToggleOrthographicCamera}
            >
                <SwitchCamera/>
            </RoundIconButton>,

<<<<<<< HEAD
            <RoundIconButton tooltipPlacement="top" mini
                title="Toggle Bonds"
                isToggled={this._getWaveProperty('areBondsDrawn')}
                onClick={this.handleToggleBonds}
            >
                <Menu/>
            </RoundIconButton>,

            <RoundIconButton tooltipPlacement="top" mini
=======
            <RoundIconButton key="Toggle Primitive Cell" tooltipPlacement="top" mini
>>>>>>> e9b1fcc3
                title="Toggle Primitive Cell"
                isToggled={this.state.isPrimitiveCell}
                onClick={this.handleTogglePrimitiveCell}
            >
                <FormatShapes/>
            </RoundIconButton>,

            <RoundIconButton key="Reset View" tooltipPlacement="top" mini
                title="Reset View"
                isToggleable={false}
                onClick={this.handleResetViewer}
            >
                <Replay/>
            </RoundIconButton>,

            <Tooltip key="RADIUS" title="RADIUS" placement="top">
                <input className="inverse stepper sphere-radius"
                    id="sphere-radius"
                    value={this.state.viewerSettings.atomRadiiScale}
                    type="number" max="10" min="0.1" step="0.1"
                    onChange={this.handleSphereRadiusChange}
                />
            </Tooltip>,

            <Tooltip key="REPETITIONS" title="REPETITIONS" placement="top">
                <input className="inverse stepper cell-repetitions"
                    id="cell-repetitions"
                    value={this.state.viewerSettings.atomRepetitions}
                    type="number" max="10" min="1" step="1"
                    onChange={this.handleCellRepetitionsChange}
                />
            </Tooltip>

        ]
    }

    renderViewToolbar(className = "") {
        return (
            <IconToolbar
                className={className}
                title="View"
                iconComponent={RemoveRedEye}
                isHidden={!this.state.isInteractive}
            >
                {this.getViewToolbarItems()}
            </IconToolbar>
        )
    }

    render3DEditToggle(className = "") {
        return (
            <div className={setClass(className, {'hidden': !this.state.isInteractive})}
                data-name="3DEdit"
            >
                <RoundIconButton key="" tooltipPlacement="top" mini
                    title="3DEdit"
                    onClick={this.toggleThreejsEditorModal}
                >
                    <Edit/>
                </RoundIconButton>
            </div>
        )
    }

    renderWaveComponent() {
        return <WaveComponent
            ref={(el) => {this.WaveComponent = el}}
            triggerHandleResize={this.state.viewerTriggerResize}
            structure={this.state.material}
            cell={this.unitCell}
            name={this.state.material.name}
            settings={this.state.viewerSettings}
        />
    }

    /**
     * Helper to produce RoundIconButton
     * TODO: adjust the code above to use this
     * */
    getRoundIconButton(title, tooltipPlacement, onClick, icon) {
        return <RoundIconButton tooltipPlacement={tooltipPlacement} mini
            title={title}
            isToggleable={false}
            onClick={onClick}
        >
            {icon}
        </RoundIconButton>
    }

    /** Helper to construct a compound CSS classname based on interactivity state */
    getThreeDEditorClassNames() {
        const isInteractiveCls = this.state.isInteractive ? "" : "non-interactive";
        return setClass('materials-designer-3d-editor', isInteractiveCls);
    }

    onThreejsEditorModalHide(material) {
        if (!material || material.hash === this.state.originalMaterial.hash) {
            this.setState({isThreejsEditorModalShown: !this.state.isThreejsEditorModalShown});
        } else {
            this.setState({
                material: material.clone(),
                originalMaterial: material,
                isThreejsEditorModalShown: !this.state.isThreejsEditorModalShown
            });
            this.props.onUpdate && this.props.onUpdate(material);
        }
    }

    renderWaveOrThreejsEditorModal() {
        if (this.state.isThreejsEditorModalShown) {
            return <ThreejsEditorModal
                show={this.state.isThreejsEditorModalShown}
                onHide={this.onThreejsEditorModalHide}
                materials={[this.state.originalMaterial]}
                modalId="threejs-editor"
            />
        } else {
            return <div className={this.getThreeDEditorClassNames()}
            >
                {this.renderCoverDiv()}
                {this.renderInteractiveSwitch()}
                {this.renderWaveComponent()}
                {this.renderViewToolbar(this.classNamesForTopToolbar + " second-row")}
                {this.props.editable && this.render3DEditToggle(this.classNamesForTopToolbar + " third-row")}
                {this.renderExportToolbar(this.classNamesForBottomToolbar)}
            </div>;
        }
    }

    render() {
        return (
            <JssProvider generateClassName={generateClassName}>
                {this.renderWaveOrThreejsEditorModal()}
            </JssProvider>
        )
    }
}

ThreeDEditor.propTypes = {
    material: React.PropTypes.object,
    onUpdate: React.PropTypes.func,
    editable: React.PropTypes.bool
};<|MERGE_RESOLUTION|>--- conflicted
+++ resolved
@@ -282,8 +282,7 @@
                 <SwitchCamera/>
             </RoundIconButton>,
 
-<<<<<<< HEAD
-            <RoundIconButton tooltipPlacement="top" mini
+            <RoundIconButton key="Toggle Bonds" tooltipPlacement="top" mini
                 title="Toggle Bonds"
                 isToggled={this._getWaveProperty('areBondsDrawn')}
                 onClick={this.handleToggleBonds}
@@ -291,10 +290,7 @@
                 <Menu/>
             </RoundIconButton>,
 
-            <RoundIconButton tooltipPlacement="top" mini
-=======
             <RoundIconButton key="Toggle Primitive Cell" tooltipPlacement="top" mini
->>>>>>> e9b1fcc3
                 title="Toggle Primitive Cell"
                 isToggled={this.state.isPrimitiveCell}
                 onClick={this.handleTogglePrimitiveCell}
