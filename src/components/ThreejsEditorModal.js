import React from 'react';
import * as THREE from "three";
import setClass from "classnames";
import elementClass from "element-class";
import {Modal, ModalBody} from "react-bootstrap";

import {ShowIf} from "./ShowIf";
import settings from "../settings";
<<<<<<< HEAD
=======
import {ModalDialog} from "./ModalDialog";
import {materialsToThreeDSceneData} from "../utils";
>>>>>>> 318bf277
import {LoadingIndicator} from "./LoadingIndicator";
import {THREE_D_BASE_URL, THREE_D_SOURCES} from "../enums";
import {materialsToThreeDSceneData, ThreeDSceneDataToMaterial} from "../utils";

export class ThreejsEditorModal extends React.Component {

    constructor(props) {
        super(props);
        window.THREE = THREE;
        this.editor = undefined;
        this.domElement = undefined;
        this.state = {areScriptsLoaded: false};
        this.injectScripts();
    }

    componentDidUpdate(prevProps, prevState, snapshot) {
        window.localStorage.removeItem("threejs-editor");
    }

<<<<<<< HEAD
    injectScripts() {
        const clsInstance = this;
        THREE_D_SOURCES.forEach(src => {
            const script = document.createElement("script");
            script.src = `${THREE_D_BASE_URL}/${src}`;
            script.async = false;
            script.defer = false;
            if (src.includes("SetSceneCommand")) {
                script.onload = () => {

                    clsInstance.setState({areScriptsLoaded: true});

                    Number.prototype.format = function () {
                        return this.toString().replace(/(\d)(?=(\d{3})+(?!\d))/g, "$1,");
                    };

                    clsInstance.editor = new window.Editor();
                    clsInstance.editor.scene.background = new THREE.Color(settings.backgroundColor);

                    var viewport = new window.Viewport(clsInstance.editor);
=======
    setNumberFormat() {
        Number.prototype.format = function () {
            return this.toString().replace(/(\d)(?=(\d{3})+(?!\d))/g, "$1,");
        };
    }

    /**
     * Initialize threejs editor and add it to the dom.
     */
    initializeEditor() {

        this.editor = new window.Editor();
        this.editor.scene.background = new THREE.Color(settings.backgroundColor);
>>>>>>> 318bf277

        const viewport = new window.Viewport(this.editor);

<<<<<<< HEAD
                    var toolbar = new window.Toolbar(clsInstance.editor);
                    this.domElement.appendChild(toolbar.dom);

                    var script = new window.Script(clsInstance.editor);
                    this.domElement.appendChild(script.dom);

                    var player = new window.Player(clsInstance.editor);
                    this.domElement.appendChild(player.dom);

                    var menubar = new window.Menubar(clsInstance.editor);
                    this.domElement.appendChild(menubar.dom);

                    var sidebar = new window.Sidebar(clsInstance.editor);
                    this.domElement.appendChild(sidebar.dom);
=======
        this.domElement.appendChild(viewport.dom);

        const toolbar = new window.Toolbar(this.editor);
        this.domElement.appendChild(toolbar.dom);

        const script = new window.Script(this.editor);
        this.domElement.appendChild(script.dom);

        const player = new window.Player(this.editor);
        this.domElement.appendChild(player.dom);

        const menubar = new window.Menubar(this.editor);
        this.domElement.appendChild(menubar.dom);
>>>>>>> 318bf277

        const sidebar = new window.Sidebar(this.editor);
        this.domElement.appendChild(sidebar.dom);

        const modal = new window.UI.Modal();
        this.domElement.appendChild(modal.dom);
    }

<<<<<<< HEAD
                    document.addEventListener('drop', function (event) {
                        if (event.dataTransfer.files.length > 0) {
                            clsInstance.editor.loader.loadFile(event.dataTransfer.files[0]);
                        }
                    }, false);

                    function onWindowResize(event) {clsInstance.editor.signals.windowResize.dispatch()}
=======
    /**
     * Add dragover listeners to group the objects.
     */
    addEventListeners() {
        const clsInstance = this;
        document.addEventListener('dragover', function (event) {
            event.preventDefault();
            event.dataTransfer.dropEffect = 'copy';
        }, false);

        function onWindowResize(event) {clsInstance.editor.signals.windowResize.dispatch()}
>>>>>>> 318bf277

        window.addEventListener('resize', onWindowResize, false);
        onWindowResize();
    }

<<<<<<< HEAD
                    const loader = new THREE.ObjectLoader();
                    const scene = loader.parse(materialsToThreeDSceneData(this.props.materials));
                    clsInstance.editor.execute(new window.SetSceneCommand(scene));
=======
    /**
     * Load the scene based on the given materials.
     */
    loadScene() {
        const loader = new THREE.ObjectLoader();
        const scene = loader.parse(materialsToThreeDSceneData(this.props.materials));
        this.editor.execute(new window.SetSceneCommand(scene));
    }
>>>>>>> 318bf277

    /**
     * Inject threejs editor scripts into dom.
     * `areScriptsLoaded` flag is used to enable/disable a loader as it takes some time to load the scripts.
     */
    injectScripts() {
        const clsInstance = this;
        THREE_D_SOURCES.forEach(src => {
            const script = document.createElement("script");
            script.src = `${THREE_D_BASE_URL}/${src}`;
            script.async = false;
            script.defer = false;
            if (src.includes("SetSceneCommand")) {
                script.onload = () => {
                    clsInstance.setState({areScriptsLoaded: true});
                    clsInstance.setNumberFormat();
                    clsInstance.initializeEditor();
                    clsInstance.addEventListeners();
                    clsInstance.loadScene();
                }
            }
            document.head.appendChild(script);
        });
    }

<<<<<<< HEAD
    render() {
        const className = setClass(this.props.className, this.props.isFullWidth ? "full-page-overlay" : "");
        if (this.props.show) elementClass(document.body).add('modal-backdrop-color-' + this.props.backdropColor);
        return (
            <Modal
                id={this.props.modalId}
                animation={false}
                show={this.props.show}
                onHide={(e) => {
                    this.props.onHide(ThreeDSceneDataToMaterial(this.editor.scene.toJSON()));
                    elementClass(document.body).remove('modal-backdrop-color-' + this.props.backdropColor);
                }}
                className={className}
            >
                <ModalBody>
                    <div ref={el => {this.domElement = el}}/>
                    <ShowIf condition={!this.state.areScriptsLoaded}>
                        <LoadingIndicator/>
                    </ShowIf>
                </ModalBody>
            </Modal>
        )
=======
    renderBody() {
        return <ModalBody className="p-0">
            <div ref={el => {this.domElement = el}}/>
            <ShowIf condition={!this.state.areScriptsLoaded}>
                <LoadingIndicator/>
            </ShowIf>
        </ModalBody>;
>>>>>>> 318bf277
    }

}

ThreejsEditorModal.propTypes = {
    materials: React.PropTypes.array,
    modalId: React.PropTypes.string,
    show: React.PropTypes.bool,
    onHide: React.PropTypes.func,
    title: React.PropTypes.string,
    className: React.PropTypes.string,
    isFullWidth: React.PropTypes.bool,
    backdropColor: React.PropTypes.string
};

ThreejsEditorModal.defaultProps = {
    isFullWidth: true,
    backdropColor: 'white',
};<|MERGE_RESOLUTION|>--- conflicted
+++ resolved
@@ -1,21 +1,15 @@
 import React from 'react';
 import * as THREE from "three";
-import setClass from "classnames";
-import elementClass from "element-class";
-import {Modal, ModalBody} from "react-bootstrap";
+import {ModalBody} from "react-bootstrap";
 
 import {ShowIf} from "./ShowIf";
 import settings from "../settings";
-<<<<<<< HEAD
-=======
 import {ModalDialog} from "./ModalDialog";
-import {materialsToThreeDSceneData} from "../utils";
->>>>>>> 318bf277
 import {LoadingIndicator} from "./LoadingIndicator";
 import {THREE_D_BASE_URL, THREE_D_SOURCES} from "../enums";
 import {materialsToThreeDSceneData, ThreeDSceneDataToMaterial} from "../utils";
 
-export class ThreejsEditorModal extends React.Component {
+export class ThreejsEditorModal extends ModalDialog {
 
     constructor(props) {
         super(props);
@@ -30,28 +24,6 @@
         window.localStorage.removeItem("threejs-editor");
     }
 
-<<<<<<< HEAD
-    injectScripts() {
-        const clsInstance = this;
-        THREE_D_SOURCES.forEach(src => {
-            const script = document.createElement("script");
-            script.src = `${THREE_D_BASE_URL}/${src}`;
-            script.async = false;
-            script.defer = false;
-            if (src.includes("SetSceneCommand")) {
-                script.onload = () => {
-
-                    clsInstance.setState({areScriptsLoaded: true});
-
-                    Number.prototype.format = function () {
-                        return this.toString().replace(/(\d)(?=(\d{3})+(?!\d))/g, "$1,");
-                    };
-
-                    clsInstance.editor = new window.Editor();
-                    clsInstance.editor.scene.background = new THREE.Color(settings.backgroundColor);
-
-                    var viewport = new window.Viewport(clsInstance.editor);
-=======
     setNumberFormat() {
         Number.prototype.format = function () {
             return this.toString().replace(/(\d)(?=(\d{3})+(?!\d))/g, "$1,");
@@ -65,26 +37,9 @@
 
         this.editor = new window.Editor();
         this.editor.scene.background = new THREE.Color(settings.backgroundColor);
->>>>>>> 318bf277
 
         const viewport = new window.Viewport(this.editor);
 
-<<<<<<< HEAD
-                    var toolbar = new window.Toolbar(clsInstance.editor);
-                    this.domElement.appendChild(toolbar.dom);
-
-                    var script = new window.Script(clsInstance.editor);
-                    this.domElement.appendChild(script.dom);
-
-                    var player = new window.Player(clsInstance.editor);
-                    this.domElement.appendChild(player.dom);
-
-                    var menubar = new window.Menubar(clsInstance.editor);
-                    this.domElement.appendChild(menubar.dom);
-
-                    var sidebar = new window.Sidebar(clsInstance.editor);
-                    this.domElement.appendChild(sidebar.dom);
-=======
         this.domElement.appendChild(viewport.dom);
 
         const toolbar = new window.Toolbar(this.editor);
@@ -98,7 +53,6 @@
 
         const menubar = new window.Menubar(this.editor);
         this.domElement.appendChild(menubar.dom);
->>>>>>> 318bf277
 
         const sidebar = new window.Sidebar(this.editor);
         this.domElement.appendChild(sidebar.dom);
@@ -107,15 +61,6 @@
         this.domElement.appendChild(modal.dom);
     }
 
-<<<<<<< HEAD
-                    document.addEventListener('drop', function (event) {
-                        if (event.dataTransfer.files.length > 0) {
-                            clsInstance.editor.loader.loadFile(event.dataTransfer.files[0]);
-                        }
-                    }, false);
-
-                    function onWindowResize(event) {clsInstance.editor.signals.windowResize.dispatch()}
-=======
     /**
      * Add dragover listeners to group the objects.
      */
@@ -127,17 +72,11 @@
         }, false);
 
         function onWindowResize(event) {clsInstance.editor.signals.windowResize.dispatch()}
->>>>>>> 318bf277
 
         window.addEventListener('resize', onWindowResize, false);
         onWindowResize();
     }
 
-<<<<<<< HEAD
-                    const loader = new THREE.ObjectLoader();
-                    const scene = loader.parse(materialsToThreeDSceneData(this.props.materials));
-                    clsInstance.editor.execute(new window.SetSceneCommand(scene));
-=======
     /**
      * Load the scene based on the given materials.
      */
@@ -146,7 +85,6 @@
         const scene = loader.parse(materialsToThreeDSceneData(this.props.materials));
         this.editor.execute(new window.SetSceneCommand(scene));
     }
->>>>>>> 318bf277
 
     /**
      * Inject threejs editor scripts into dom.
@@ -172,54 +110,19 @@
         });
     }
 
-<<<<<<< HEAD
-    render() {
-        const className = setClass(this.props.className, this.props.isFullWidth ? "full-page-overlay" : "");
-        if (this.props.show) elementClass(document.body).add('modal-backdrop-color-' + this.props.backdropColor);
-        return (
-            <Modal
-                id={this.props.modalId}
-                animation={false}
-                show={this.props.show}
-                onHide={(e) => {
-                    this.props.onHide(ThreeDSceneDataToMaterial(this.editor.scene.toJSON()));
-                    elementClass(document.body).remove('modal-backdrop-color-' + this.props.backdropColor);
-                }}
-                className={className}
-            >
-                <ModalBody>
-                    <div ref={el => {this.domElement = el}}/>
-                    <ShowIf condition={!this.state.areScriptsLoaded}>
-                        <LoadingIndicator/>
-                    </ShowIf>
-                </ModalBody>
-            </Modal>
-        )
-=======
+    eventToOnHideArgs(e) {return ThreeDSceneDataToMaterial(this.editor.scene.toJSON())}
+
     renderBody() {
-        return <ModalBody className="p-0">
+        return <ModalBody>
             <div ref={el => {this.domElement = el}}/>
             <ShowIf condition={!this.state.areScriptsLoaded}>
                 <LoadingIndicator/>
             </ShowIf>
-        </ModalBody>;
->>>>>>> 318bf277
+        </ModalBody>
     }
 
 }
 
 ThreejsEditorModal.propTypes = {
     materials: React.PropTypes.array,
-    modalId: React.PropTypes.string,
-    show: React.PropTypes.bool,
-    onHide: React.PropTypes.func,
-    title: React.PropTypes.string,
-    className: React.PropTypes.string,
-    isFullWidth: React.PropTypes.bool,
-    backdropColor: React.PropTypes.string
-};
-
-ThreejsEditorModal.defaultProps = {
-    isFullWidth: true,
-    backdropColor: 'white',
 };