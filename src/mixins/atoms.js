--- conflicted
+++ resolved
@@ -73,32 +73,19 @@
         }
     }
 
-<<<<<<< HEAD
-    createSitesGroup(basis, atomRadiiScale) {
-        const sitesGroup = new THREE.Group();
-        sitesGroup.name = "Sites";
-        basis.coordinates.forEach((atomicCoordinate, atomicIndex) => {
-=======
     createAtomsGroup(basis, atomRadiiScale) {
         const atomsGroup = new THREE.Group();
         atomsGroup.name = "Atoms";
-        atomsGroup.add(...basis.coordinates.map((atomicCoordinate, atomicIndex) => {
->>>>>>> e9b1fcc3
+        basis.coordinates.forEach((atomicCoordinate, atomicIndex) => {
             const element = basis.getElementByIndex(atomicIndex);
             const sphereMesh = this.getSphereMeshObject({
                 ...this._getDefaultSettingsForElement(element, atomRadiiScale),
                 coordinate: atomicCoordinate.value,
             });
             sphereMesh.name = `${element}-${atomicIndex}`;
-<<<<<<< HEAD
-            sitesGroup.add(sphereMesh);
+            atomsGroup.add(sphereMesh);
         });
-        return sitesGroup;
-=======
-            return sphereMesh;
-        }));
         return atomsGroup;
->>>>>>> e9b1fcc3
     }
 
     /**
