{
    "name": "wave",
    "version": "0.1.0",
    "description": "Web-based Atomic Viewer by Exabyte",
    "scripts": {
        "postinstall": "mkdir -p lib; babel src --out-dir lib",
        "test": "jest --config=tests/config.js"
    },
    "repository": {
        "type": "git",
        "url": "https://github.com/Exabyte-io/wave.git"
    },
    "main": "lib/exports.js",
    "author": "Exabyte Inc.",
    "bugs": {
        "url": "https://github.com/Exabyte-io/wave/issues"
    },
    "homepage": "https://github.com/Exabyte-io/wave",
    "dependencies": {
        "@babel/cli": "7.0.0",
        "@babel/core": "7.0.0",
        "@babel/polyfill": "7.0.0",
        "@babel/preset-env": "7.0.0",
        "@babel/preset-react": "7.0.0",
        "three": "^0.90.0",
        "three-orbit-controls": "^82.1.0",
        "three-transform-controls": "^1.0.4",
        "underscore": "^1.8.3",
        "underscore.string": "^3.3.4",
        "mixwith": "^0.1.1",
        "react": "^15.6.2",
<<<<<<< HEAD
        "react-dom": "^15.6.2",
        "react-test-renderer": "^15.6.2",
        "made.js": "file:/stack/lib/made-js"
    },
    "devDependencies": {
        "jest": "^24.1.0",
        "babel-jest": "^24.1.0",
        "enzyme": "^3.8.0",
        "enzyme-to-json": "^3.3.5",
        "enzyme-adapter-react-15": "^1.3.0"
=======
        "made.js": "file:/stack/lib/made-js",
        "periodic-table": "file:/stack/lib/periodic-table"
>>>>>>> c4b35506
    }
}<|MERGE_RESOLUTION|>--- conflicted
+++ resolved
@@ -29,10 +29,10 @@
         "underscore.string": "^3.3.4",
         "mixwith": "^0.1.1",
         "react": "^15.6.2",
-<<<<<<< HEAD
         "react-dom": "^15.6.2",
         "react-test-renderer": "^15.6.2",
-        "made.js": "file:/stack/lib/made-js"
+        "made.js": "file:/stack/lib/made-js",
+        "periodic-table": "file:/stack/lib/periodic-table"
     },
     "devDependencies": {
         "jest": "^24.1.0",
@@ -40,9 +40,5 @@
         "enzyme": "^3.8.0",
         "enzyme-to-json": "^3.3.5",
         "enzyme-adapter-react-15": "^1.3.0"
-=======
-        "made.js": "file:/stack/lib/made-js",
-        "periodic-table": "file:/stack/lib/periodic-table"
->>>>>>> c4b35506
     }
 }